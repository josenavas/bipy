--- conflicted
+++ resolved
@@ -13,19 +13,8 @@
 import numpy as np
 
 from skbio.maths.stats.special import MACHEP, ndtri
-<<<<<<< HEAD
-from skbio.maths.stats.distribution import (chi_high, zprob, f_high,
-                                            binomial_high, t_high, t_low,
-                                            tprob)
-=======
 from skbio.maths.stats.distribution import (chi_high, zprob, f_high, t_high,
                                             t_low, tprob)
-from numpy import (absolute, arctanh, array, asarray, concatenate, transpose,
-                   ravel, take, nonzero, log, sum, mean, tanh, isnan, isinf,
-                   sqrt, trace, zeros, ones, var, std, seterr)
-from numpy.random import permutation, randint
->>>>>>> 6db8b476
-
 
 seterr(divide='raise')
 
